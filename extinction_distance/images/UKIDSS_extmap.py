--- conflicted
+++ resolved
@@ -1,12 +1,7 @@
-<<<<<<< HEAD
 from astroquery import ukidss,magpis
 from astropy import coordinates as coords
 from scipy.ndimage.morphology import binary_dilation
 import astropy.units as u
-=======
-#from astroquery import ukidss,magpis
-from astroquery.ukidss import Ukidss
->>>>>>> ca0cd3cf
 import matplotlib
 import matplotlib.path
 import matplotlib._cntr as _cntr
