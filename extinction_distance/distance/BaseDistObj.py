--- conflicted
+++ resolved
@@ -843,12 +843,7 @@
         #print("Size in Inches: "+str(Size))
         pylab.savefig(os.path.join(self.name+"_data",self.name+"_Distance_"+self.nir_survey+"_k"+str(kupperlim)+'.png'))
         pylab.clf()
-<<<<<<< HEAD
-	pylab.close('all')
-=======
         pylab.close('all')
->>>>>>> 1c2db4e5
-
         print("Distance = "+str(central)+"+"+str(perr)+str(merr))
         return(central,perr,merr)
         
