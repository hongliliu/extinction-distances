--- conflicted
+++ resolved
@@ -210,12 +210,8 @@
         else:
             self.good_contour = True
             self.contours =  wcs_paths[0]
-<<<<<<< HEAD
-            
-=======
         if not self.good_contour:
             self.contours = None
->>>>>>> c27cc5f4
         self.contour_area = self.calc_contour_area(self.contours)
         
         #Need to find a way to ONLY select the contour closest to our cloud position!!!
